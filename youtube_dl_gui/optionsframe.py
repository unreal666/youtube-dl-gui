#!/usr/bin/env python2
# -*- coding: utf-8 -*-

"""Youtubedlg module responsible for the options window. """

from __future__ import unicode_literals

import os
import gettext

import wx
import wx.combo
from wx.lib.art import flagart

from .utils import (
    TwoWayOrderedDict as twodict,
    os_path_exists,
    get_icon_file,
    os_sep
)

from .info import __appname__

from .formats import (
    OUTPUT_FORMATS,
    VIDEO_FORMATS,
    AUDIO_FORMATS
)
#REFACTOR Move all formats, etc to formats.py


class OptionsFrame(wx.Frame):

    """Youtubedlg options frame class.

    Args:
        parent (mainframe.MainFrame): Parent class.

    """

    FRAME_TITLE = _("Options")

    FRAMES_MIN_SIZE = (500, 470)

    def __init__(self, parent):
        wx.Frame.__init__(self, parent, title=self.FRAME_TITLE, size=parent.opt_manager.options["opts_win_size"])
        self.opt_manager = parent.opt_manager
        self.log_manager = parent.log_manager
        self.app_icon = None

        # Set the app icon
        #REFACTOR Get icon from parent
        app_icon_path = get_icon_file()
        if app_icon_path is not None:
            self.app_icon = wx.Icon(app_icon_path, wx.BITMAP_TYPE_PNG)
            self.SetIcon(self.app_icon)

        self._was_shown = False

        # Create options frame basic components
        self.panel = wx.Panel(self)

        self.notebook = wx.Notebook(self.panel)
        self.separator_line = wx.StaticLine(self.panel)
        self.reset_button = wx.Button(self.panel, label=_("Reset"))
        self.close_button = wx.Button(self.panel, label=_("Close"))

        # Create tabs
        tab_args = (self, self.notebook)

        self.tabs = (
            (GeneralTab(*tab_args), _("General")),
            (FormatsTab(*tab_args), _("Formats")),
            (DownloadsTab(*tab_args), _("Downloads")),
            (AdvancedTab(*tab_args), _("Advanced")),
            (ExtraTab(*tab_args), _("Extra"))
        )

        # Add tabs on notebook
        for tab, label in self.tabs:
            self.notebook.AddPage(tab, label)

        # Bind events
        self.Bind(wx.EVT_BUTTON, self._on_reset, self.reset_button)
        self.Bind(wx.EVT_BUTTON, self._on_close, self.close_button)
        self.Bind(wx.EVT_CLOSE, self._on_close)

        self.SetMinSize(self.FRAMES_MIN_SIZE)

        self._set_layout()
        self.load_all_options()

    def _set_layout(self):
        main_sizer = wx.BoxSizer(wx.VERTICAL)

        main_sizer.Add(self.notebook, 1, wx.EXPAND | wx.ALL, border=5)
        main_sizer.Add(self.separator_line, 0, wx.EXPAND)

        buttons_sizer = wx.BoxSizer(wx.HORIZONTAL)
        buttons_sizer.Add(self.reset_button)
        buttons_sizer.AddSpacer((5, -1))
        buttons_sizer.Add(self.close_button)

        main_sizer.Add(buttons_sizer, flag=wx.ALIGN_RIGHT | wx.ALL, border=5)

        self.panel.SetSizer(main_sizer)

        self.panel.Layout()

    def _on_close(self, event):
        """Event handler for wx.EVT_CLOSE event."""
        self.save_all_options()
        #REFACTOR Parent create specific callback
        self.GetParent()._update_videoformat_combobox()
        self.Hide()

    def _on_reset(self, event):
        """Event handler for the reset button wx.EVT_BUTTON event."""
        self.reset()
        self.GetParent().reset()

    def reset(self):
        """Reset the default options."""
        self.opt_manager.load_default()
        self.load_all_options()

    def load_all_options(self):
        """Load all the options on each tab."""
        for tab, _ in self.tabs:
            tab.load_options()

    def save_all_options(self):
        """Save all the options from all the tabs back to the OptionsManager."""
        for tab, _ in self.tabs:
            tab.save_options()

    def Show(self, *args, **kwargs):
        # CenterOnParent can't go to main frame's __init__ as main frame may change
        # own position and options frame won't be centered on main frame anymore.
        if not self._was_shown:
            self._was_shown = True
            self.CenterOnParent()
        return wx.Frame.Show(self, *args, **kwargs)


class TabPanel(wx.Panel):

    """Main tab class from which each tab inherits.

    Args:
        parent (OptionsFrame): The parent of all tabs.

        notebook (wx.Notebook): The container for each tab.

    Notes:
        In order to use a different size you must overwrite the below *_SIZE
        attributes on the corresponding child object.

    """

    CHECKBOX_SIZE = (-1, -1)
    if os.name == "nt":
        # Make checkboxes look the same on Windows
        CHECKBOX_SIZE = (-1, 25)

    BUTTONS_SIZE = (-1, -1)
    TEXTCTRL_SIZE = (-1, -1)
    SPINCTRL_SIZE = (70, -1)

    CHECKLISTBOX_SIZE = (-1, 80)
    LISTBOX_SIZE = (-1, 80)

    def __init__(self, parent, notebook):
        super(TabPanel, self).__init__(notebook)
        #REFACTOR Maybe add methods to access those
        #save_options(key, value)
        #load_options(key)
        self.opt_manager = parent.opt_manager
        self.log_manager = parent.log_manager
        self.app_icon = parent.app_icon

        self.reset_handler = parent.reset

    # Shortcut methods below

    def crt_button(self, label, event_handler=None):
        button = wx.Button(self, label=label, size=self.BUTTONS_SIZE)

        if event_handler is not None:
            button.Bind(wx.EVT_BUTTON, event_handler)

        return button

    def crt_checkbox(self, label, event_handler=None):
        checkbox = wx.CheckBox(self, label=label, size=self.CHECKBOX_SIZE)

        if event_handler is not None:
            checkbox.Bind(wx.EVT_CHECKBOX, event_handler)

        return checkbox

    def crt_textctrl(self, style=None):
        if style is None:
            textctrl = wx.TextCtrl(self, size=self.TEXTCTRL_SIZE)
        else:
            textctrl = wx.TextCtrl(self, size=self.TEXTCTRL_SIZE, style=style)

        return textctrl

    def crt_combobox(self, choices, size=(-1, -1), event_handler=None):
        combobox = wx.ComboBox(self, choices=choices, size=size, style=wx.CB_READONLY)

        if event_handler is not None:
            combobox.Bind(wx.EVT_COMBOBOX, event_handler)

        return combobox

    def crt_bitmap_combobox(self, choices, size=(-1, -1), event_handler=None):
        combobox = wx.combo.BitmapComboBox(self, size=size, style=wx.CB_READONLY)

        for item in choices:
            lang_code, lang_name = item

            _, country = lang_code.split('_')

            if country in flagart.catalog:
                flag_bmp = flagart.catalog[country].getBitmap()
            else:
                flag_bmp = flagart.catalog["BLANK"].getBitmap()

            combobox.Append(lang_name, flag_bmp)

        if event_handler is not None:
            combobox.Bind(wx.EVT_COMBOBOX, event_handler)

        return combobox

    def crt_spinctrl(self, spin_range=(0, 9999)):
        spinctrl = wx.SpinCtrl(self, size=self.SPINCTRL_SIZE)
        spinctrl.SetRange(*spin_range)

        return spinctrl

    def crt_statictext(self, label):
        return wx.StaticText(self, wx.ID_ANY, label)

    def crt_staticbox(self, label):
        return wx.StaticBox(self, wx.ID_ANY, label)

    def crt_checklistbox(self, choices, style=None):
        if style is None:
            checklistbox = wx.CheckListBox(self, choices=choices, size=self.CHECKLISTBOX_SIZE)
        else:
            checklistbox = wx.CheckListBox(self, choices=choices, style=style, size=self.CHECKLISTBOX_SIZE)

        return checklistbox

    def crt_listbox(self, choices, style=None):
        if style is None:
            listbox = wx.ListBox(self, choices=choices, size=self.LISTBOX_SIZE)
        else:
            listbox = wx.ListBox(self, choices=choices, style=style, size=self.LISTBOX_SIZE)

        return listbox


class GeneralTab(TabPanel):

    # Lang code = <ISO 639-1>_<ISO 3166-1 alpha-2>
    LOCALE_NAMES = twodict([
        ('ar_SA', 'Arabic'),
        ('en_US', 'English'),
<<<<<<< HEAD
        ('it_IT', 'Italian'),
=======
        ('fr_FR', 'French'),
        ('ja_JP', 'Japanese'),
>>>>>>> 74f05d4d
        ('ko_KR', 'Korean'),
        ('pt_BR', 'Portuguese'),
        ('ru_RU', 'Russian'),
        ('es_ES', 'Spanish')
    ])

    OUTPUT_TEMPLATES = [
        "Id",
        "Title",
        "Ext",
        "Uploader",
        "Resolution",
        "Autonumber",
        "",
        "View Count",
        "Like Count",
        "Dislike Count",
        "Comment Count",
        "Average Rating",
        "Age Limit",
        "Width",
        "Height",
        "Extractor",
        "",
        "Playlist",
        "Playlist Index",
    ]

    BUTTONS_SIZE = (30, -1)

    def __init__(self, *args, **kwargs):
        super(GeneralTab, self).__init__(*args, **kwargs)

        self.language_label = self.crt_statictext(_("Language"))
        self.language_combobox = self.crt_bitmap_combobox(list(self.LOCALE_NAMES.items()), event_handler=self._on_language)

        self.filename_format_label = self.crt_statictext(_("Filename format"))
        self.filename_format_combobox = self.crt_combobox(list(OUTPUT_FORMATS.values()), event_handler=self._on_filename)
        self.filename_custom_format = self.crt_textctrl()
        self.filename_custom_format_button = self.crt_button("...", self._on_format)

        self.filename_opts_label = self.crt_statictext(_("Filename options"))
        self.filename_ascii_checkbox = self.crt_checkbox(_("Restrict filenames to ASCII"))

        self.more_opts_label = self.crt_statictext(_("More options"))
        self.confirm_exit_checkbox = self.crt_checkbox(_("Confirm on exit"))
        self.confirm_deletion_checkbox = self.crt_checkbox(_("Confirm item deletion"))
        self.show_completion_popup_checkbox = self.crt_checkbox(_("Inform me on download completion"))

        self.shutdown_checkbox = self.crt_checkbox(_("Shutdown on download completion"), event_handler=self._on_shutdown)
        self.sudo_textctrl = self.crt_textctrl(wx.TE_PASSWORD)

        # Build the menu for the custom format button
        self.custom_format_menu = self._build_custom_format_menu()

        self._set_layout()

        if os.name == "nt":
            self.sudo_textctrl.Hide()

        self.sudo_textctrl.SetToolTip(wx.ToolTip(_("SUDO password")))

    def _set_layout(self):
        main_sizer = wx.BoxSizer(wx.HORIZONTAL)
        vertical_sizer = wx.BoxSizer(wx.VERTICAL)

        vertical_sizer.Add(self.language_label)
        vertical_sizer.Add(self.language_combobox, flag=wx.EXPAND | wx.ALL, border=5)

        vertical_sizer.Add(self.filename_format_label, flag=wx.TOP, border=5)
        vertical_sizer.Add(self.filename_format_combobox, flag=wx.EXPAND | wx.ALL, border=5)

        custom_format_sizer = wx.BoxSizer(wx.HORIZONTAL)
        custom_format_sizer.Add(self.filename_custom_format, 1, wx.ALIGN_CENTER_VERTICAL)
        custom_format_sizer.AddSpacer((5, -1))
        custom_format_sizer.Add(self.filename_custom_format_button)

        vertical_sizer.Add(custom_format_sizer, flag=wx.EXPAND | wx.LEFT | wx.RIGHT | wx.BOTTOM, border=5)

        vertical_sizer.Add(self.filename_opts_label, flag=wx.TOP, border=5)
        vertical_sizer.Add(self.filename_ascii_checkbox, flag=wx.ALL, border=5)

        vertical_sizer.Add(self.more_opts_label, flag=wx.TOP, border=5)
        vertical_sizer.Add(self.confirm_exit_checkbox, flag=wx.ALL, border=5)
        vertical_sizer.Add(self.confirm_deletion_checkbox, flag=wx.LEFT | wx.RIGHT | wx.BOTTOM, border=5)
        vertical_sizer.Add(self.show_completion_popup_checkbox, flag=wx.LEFT | wx.RIGHT | wx.BOTTOM, border=5)

        shutdown_sizer = wx.BoxSizer(wx.HORIZONTAL)
        shutdown_sizer.Add(self.shutdown_checkbox)
        shutdown_sizer.AddSpacer((-1, -1), 1)
        shutdown_sizer.Add(self.sudo_textctrl, 1)

        vertical_sizer.Add(shutdown_sizer, flag=wx.EXPAND | wx.LEFT | wx.RIGHT | wx.BOTTOM, border=5)

        main_sizer.Add(vertical_sizer, 1, wx.EXPAND | wx.ALL, border=5)
        self.SetSizer(main_sizer)

    def _build_custom_format_menu(self):
        menu = wx.Menu()

        for template in self.OUTPUT_TEMPLATES:
            if template:
                menu_item = menu.Append(wx.ID_ANY, template)
                menu.Bind(wx.EVT_MENU, self._on_template, menu_item)
            else:
                menu.AppendSeparator()

        return menu

    def _on_template(self, event):
        """Event handler for the wx.EVT_MENU of the custom_format_menu menu items."""
        label = self.custom_format_menu.GetLabelText(event.GetId())
        label = label.lower().replace(' ', '_')

        custom_format = self.filename_custom_format.GetValue()

        if label == "ext":
            prefix = '.'
        else:
            prefix = '-'

        if not custom_format or custom_format[-1] == os_sep:
            # If the custom format is empty or ends with path separator
            # remove the prefix
            prefix = ''

        template = "{0}%({1})s".format(prefix, label)
        self.filename_custom_format.SetValue(custom_format + template)

    def _on_format(self, event):
        """Event handler for the wx.EVT_BUTTON of the filename_custom_format_button."""
        event_object_pos = event.EventObject.GetPosition()
        event_object_height = event.EventObject.GetSize()[1]
        event_object_pos = (event_object_pos[0], event_object_pos[1] + event_object_height)
        self.PopupMenu(self.custom_format_menu, event_object_pos)

    def _on_language(self, event):
        """Event handler for the wx.EVT_COMBOBOX of the language_combobox."""
        wx.MessageBox(_("In order for the changes to take effect please restart {0}").format(__appname__),
                      _("Restart"),
                      wx.OK | wx.ICON_INFORMATION,
                      self)

    def _on_filename(self, event):
        """Event handler for the wx.EVT_COMBOBOX of the filename_format_combobox."""
        custom_selected = self.filename_format_combobox.GetValue() == OUTPUT_FORMATS[3]

        self.filename_custom_format.Enable(custom_selected)
        self.filename_custom_format_button.Enable(custom_selected)

    def _on_shutdown(self, event):
        """Event handler for the wx.EVT_CHECKBOX of the shutdown_checkbox."""
        self.sudo_textctrl.Enable(self.shutdown_checkbox.GetValue())

    def load_options(self):
        self.language_combobox.SetValue(self.LOCALE_NAMES[self.opt_manager.options["locale_name"]])
        self.filename_format_combobox.SetValue(OUTPUT_FORMATS[self.opt_manager.options["output_format"]])
        self.filename_custom_format.SetValue(self.opt_manager.options["output_template"])
        self.filename_ascii_checkbox.SetValue(self.opt_manager.options["restrict_filenames"])
        self.shutdown_checkbox.SetValue(self.opt_manager.options["shutdown"])
        self.sudo_textctrl.SetValue(self.opt_manager.options["sudo_password"])
        self.confirm_exit_checkbox.SetValue(self.opt_manager.options["confirm_exit"])
        self.show_completion_popup_checkbox.SetValue(self.opt_manager.options["show_completion_popup"])
        self.confirm_deletion_checkbox.SetValue(self.opt_manager.options["confirm_deletion"])

        #REFACTOR Automatically call on the new methods
        #save_options
        #load_options
        #NOTE Maybe on init add callback?
        self._on_filename(None)
        self._on_shutdown(None)

    def save_options(self):
        self.opt_manager.options["locale_name"] = self.LOCALE_NAMES[self.language_combobox.GetValue()]
        self.opt_manager.options["output_format"] = OUTPUT_FORMATS[self.filename_format_combobox.GetValue()]
        self.opt_manager.options["output_template"] = self.filename_custom_format.GetValue()
        self.opt_manager.options["restrict_filenames"] = self.filename_ascii_checkbox.GetValue()
        self.opt_manager.options["shutdown"] = self.shutdown_checkbox.GetValue()
        self.opt_manager.options["sudo_password"] = self.sudo_textctrl.GetValue()
        self.opt_manager.options["confirm_exit"] = self.confirm_exit_checkbox.GetValue()
        self.opt_manager.options["show_completion_popup"] = self.show_completion_popup_checkbox.GetValue()
        self.opt_manager.options["confirm_deletion"] = self.confirm_deletion_checkbox.GetValue()


class FormatsTab(TabPanel):

    AUDIO_QUALITY = twodict([("0", _("high")), ("5", _("mid")), ("9", _("low"))])

    def __init__(self, *args, **kwargs):
        super(FormatsTab, self).__init__(*args, **kwargs)

        self.video_formats_label = self.crt_statictext(_("Video formats"))
        self.video_formats_checklistbox = self.crt_checklistbox(list(VIDEO_FORMATS.values()))

        self.audio_formats_label = self.crt_statictext(_("Audio formats"))
        self.audio_formats_checklistbox = self.crt_checklistbox(list(AUDIO_FORMATS.values()))

        self.post_proc_opts_label = self.crt_statictext(_("Post-Process options"))
        self.keep_video_checkbox = self.crt_checkbox(_("Keep original files"))
        self.extract_audio_checkbox = self.crt_checkbox(_("Extract audio from video file"))
        self.embed_thumbnail_checkbox = self.crt_checkbox(_("Embed thumbnail in audio file"))
        self.add_metadata_checkbox = self.crt_checkbox(_("Add metadata to file"))

        self.audio_quality_label = self.crt_statictext(_("Audio quality"))
        self.audio_quality_combobox = self.crt_combobox(list(self.AUDIO_QUALITY.values()))

        self._set_layout()

    def _set_layout(self):
        main_sizer = wx.BoxSizer(wx.HORIZONTAL)
        vertical_sizer = wx.BoxSizer(wx.VERTICAL)

        vertical_sizer.Add(self.video_formats_label)
        vertical_sizer.Add(self.video_formats_checklistbox, 1, wx.EXPAND | wx.ALL, border=5)

        vertical_sizer.Add(self.audio_formats_label, flag=wx.TOP, border=5)
        vertical_sizer.Add(self.audio_formats_checklistbox, 1, wx.EXPAND | wx.ALL, border=5)

        vertical_sizer.Add(self.post_proc_opts_label, flag=wx.TOP, border=5)
        vertical_sizer.Add(self.keep_video_checkbox, flag=wx.ALL, border=5)
        vertical_sizer.Add(self.extract_audio_checkbox, flag=wx.LEFT | wx.RIGHT | wx.BOTTOM, border=5)
        vertical_sizer.Add(self.embed_thumbnail_checkbox, flag=wx.LEFT | wx.RIGHT | wx.BOTTOM, border=5)
        vertical_sizer.Add(self.add_metadata_checkbox, flag=wx.LEFT | wx.RIGHT | wx.BOTTOM, border=5)

        audio_quality_sizer = wx.BoxSizer(wx.HORIZONTAL)
        audio_quality_sizer.Add(self.audio_quality_label, flag=wx.ALIGN_CENTER_VERTICAL)
        audio_quality_sizer.AddSpacer((20, -1))
        audio_quality_sizer.Add(self.audio_quality_combobox)

        vertical_sizer.Add(audio_quality_sizer, flag=wx.LEFT | wx.RIGHT | wx.BOTTOM, border=5)

        main_sizer.Add(vertical_sizer, 1, wx.EXPAND | wx.ALL, border=5)
        self.SetSizer(main_sizer)

    def load_options(self):
        checked_video_formats = [VIDEO_FORMATS[vformat] for vformat in self.opt_manager.options["selected_video_formats"]]
        self.video_formats_checklistbox.SetCheckedStrings(checked_video_formats)
        checked_audio_formats = [AUDIO_FORMATS[aformat] for aformat in self.opt_manager.options["selected_audio_formats"]]
        self.audio_formats_checklistbox.SetCheckedStrings(checked_audio_formats)
        self.keep_video_checkbox.SetValue(self.opt_manager.options["keep_video"])
        self.audio_quality_combobox.SetValue(self.AUDIO_QUALITY[self.opt_manager.options["audio_quality"]])
        self.extract_audio_checkbox.SetValue(self.opt_manager.options["to_audio"])
        self.embed_thumbnail_checkbox.SetValue(self.opt_manager.options["embed_thumbnail"])
        self.add_metadata_checkbox.SetValue(self.opt_manager.options["add_metadata"])

    def save_options(self):
        checked_video_formats = [VIDEO_FORMATS[vformat] for vformat in self.video_formats_checklistbox.GetCheckedStrings()]
        self.opt_manager.options["selected_video_formats"] = checked_video_formats
        checked_audio_formats = [AUDIO_FORMATS[aformat] for aformat in self.audio_formats_checklistbox.GetCheckedStrings()]
        self.opt_manager.options["selected_audio_formats"] = checked_audio_formats
        self.opt_manager.options["keep_video"] = self.keep_video_checkbox.GetValue()
        self.opt_manager.options["audio_quality"] = self.AUDIO_QUALITY[self.audio_quality_combobox.GetValue()]
        self.opt_manager.options["to_audio"] = self.extract_audio_checkbox.GetValue()
        self.opt_manager.options["embed_thumbnail"] = self.embed_thumbnail_checkbox.GetValue()
        self.opt_manager.options["add_metadata"] = self.add_metadata_checkbox.GetValue()


class DownloadsTab(TabPanel):

    # Lang code = ISO 639-1
    SUBS_LANG = twodict([
        ("en", _("English")),
        ("fr", _("French")),
        ("de", _("German")),
        ("el", _("Greek")),
        ("he", _("Hebrew")),
        ("it", _("Italian")),
        ("pt", _("Portuguese")),
        ("ru", _("Russian")),
        ("es", _("Spanish")),
        ("sv", _("Swedish")),
        ("tr", _("Turkish"))
    ])

    FILESIZES = twodict([
        ("", "Bytes"),
        ("k", "Kilobytes"),
        ("m", "Megabytes"),
        ("g", "Gigabytes"),
        ("t", "Terabytes"),
        ("p", "Petabytes"),
        ("e", "Exabytes"),
        ("z", "Zettabytes"),
        ("y", "Yottabytes")
    ])

    SUBS_CHOICES = [
        _("None"),
        _("Automatic subtitles (YOUTUBE ONLY)"),
        _("All available subtitles"),
        _("Subtitles by language")
    ]

    def __init__(self, *args, **kwargs):
        super(DownloadsTab, self).__init__(*args, **kwargs)

        self.subtitles_label = self.crt_statictext(_("Subtitles"))
        self.subtitles_combobox = self.crt_combobox(self.SUBS_CHOICES, event_handler=self._on_subtitles)
        self.subtitles_lang_listbox = self.crt_listbox(list(self.SUBS_LANG.values()))

        self.subtitles_opts_label = self.crt_statictext(_("Subtitles options"))
        self.embed_subs_checkbox = self.crt_checkbox(_("Embed subtitles into video file (mp4 ONLY)"))

        self.playlist_box = self.crt_staticbox(_("Playlist"))

        self.playlist_start_label = self.crt_statictext(_("Start"))
        self.playlist_start_spinctrl = self.crt_spinctrl((1, 9999))
        self.playlist_stop_label = self.crt_statictext(_("Stop"))
        self.playlist_stop_spinctrl = self.crt_spinctrl()
        self.playlist_max_label = self.crt_statictext(_("Max"))
        self.playlist_max_spinctrl = self.crt_spinctrl()

        self.filesize_box = self.crt_staticbox(_("Filesize"))

        self.filesize_max_label = self.crt_statictext(_("Max"))
        self.filesize_max_spinctrl = self.crt_spinctrl((0, 1024))
        self.filesize_max_sizeunit_combobox = self.crt_combobox(list(self.FILESIZES.values()))
        self.filesize_min_label = self.crt_statictext(_("Min"))
        self.filesize_min_spinctrl = self.crt_spinctrl((0, 1024))
        self.filesize_min_sizeunit_combobox = self.crt_combobox(list(self.FILESIZES.values()))

        self._set_layout()

    def _set_layout(self):
        main_sizer = wx.BoxSizer(wx.HORIZONTAL)
        vertical_sizer = wx.BoxSizer(wx.VERTICAL)

        vertical_sizer.Add(self.subtitles_label)
        vertical_sizer.Add(self.subtitles_combobox, flag=wx.EXPAND | wx.ALL, border=5)
        vertical_sizer.Add(self.subtitles_lang_listbox, 1, wx.EXPAND | wx.LEFT | wx.RIGHT | wx.BOTTOM, border=5)

        vertical_sizer.Add(self.subtitles_opts_label, flag=wx.TOP, border=5)
        vertical_sizer.Add(self.embed_subs_checkbox, flag=wx.ALL, border=5)

        plist_and_fsize_sizer = wx.BoxSizer(wx.HORIZONTAL)
        plist_and_fsize_sizer.Add(self._build_playlist_sizer(), 1, wx.EXPAND)
        plist_and_fsize_sizer.AddSpacer((5, -1))
        plist_and_fsize_sizer.Add(self._build_filesize_sizer(), 1, wx.EXPAND)

        vertical_sizer.Add(plist_and_fsize_sizer, 1, wx.EXPAND | wx.TOP, border=5)

        main_sizer.Add(vertical_sizer, 1, wx.EXPAND | wx.ALL, border=5)
        self.SetSizer(main_sizer)

    def _build_playlist_sizer(self):
        playlist_box_sizer = wx.StaticBoxSizer(self.playlist_box, wx.VERTICAL)
        playlist_box_sizer.AddSpacer((-1, 10))

        border = wx.GridBagSizer(5, 40)

        border.Add(self.playlist_start_label, (0, 0), flag=wx.ALIGN_CENTER_VERTICAL)
        border.Add(self.playlist_start_spinctrl, (0, 1))

        border.Add(self.playlist_stop_label, (1, 0), flag=wx.ALIGN_CENTER_VERTICAL)
        border.Add(self.playlist_stop_spinctrl, (1, 1))

        border.Add(self.playlist_max_label, (2, 0), flag=wx.ALIGN_CENTER_VERTICAL)
        border.Add(self.playlist_max_spinctrl, (2, 1))

        playlist_box_sizer.Add(border, flag=wx.ALIGN_CENTER)

        return playlist_box_sizer

    def _build_filesize_sizer(self):
        filesize_box_sizer = wx.StaticBoxSizer(self.filesize_box, wx.VERTICAL)

        border = wx.GridBagSizer(5, 20)

        border.Add(self.filesize_max_label, (0, 0), (1, 2), wx.ALIGN_CENTER_HORIZONTAL)

        border.Add(self.filesize_max_spinctrl, (1, 0))
        border.Add(self.filesize_max_sizeunit_combobox, (1, 1))

        border.Add(self.filesize_min_label, (2, 0), (1, 2), wx.ALIGN_CENTER_HORIZONTAL)

        border.Add(self.filesize_min_spinctrl, (3, 0))
        border.Add(self.filesize_min_sizeunit_combobox, (3, 1))

        filesize_box_sizer.Add(border, flag=wx.ALIGN_CENTER)

        return filesize_box_sizer

    def _on_subtitles(self, event):
        """Event handler for the wx.EVT_COMBOBOX of the subtitles_combobox."""
        self.subtitles_lang_listbox.Enable(self.subtitles_combobox.GetValue() == self.SUBS_CHOICES[-1])

    def load_options(self):
        #NOTE Find a better way to do this
        if self.opt_manager.options["write_subs"]:
            self.subtitles_combobox.SetValue(self.SUBS_CHOICES[3])
        elif self.opt_manager.options["write_all_subs"]:
            self.subtitles_combobox.SetValue(self.SUBS_CHOICES[2])
        elif self.opt_manager.options["write_auto_subs"]:
            self.subtitles_combobox.SetValue(self.SUBS_CHOICES[1])
        else:
            self.subtitles_combobox.SetValue(self.SUBS_CHOICES[0])

        self.subtitles_lang_listbox.SetStringSelection(self.SUBS_LANG[self.opt_manager.options["subs_lang"]])
        self.embed_subs_checkbox.SetValue(self.opt_manager.options["embed_subs"])
        self.playlist_start_spinctrl.SetValue(self.opt_manager.options["playlist_start"])
        self.playlist_stop_spinctrl.SetValue(self.opt_manager.options["playlist_end"])
        self.playlist_max_spinctrl.SetValue(self.opt_manager.options["max_downloads"])
        self.filesize_min_spinctrl.SetValue(self.opt_manager.options["min_filesize"])
        self.filesize_max_spinctrl.SetValue(self.opt_manager.options["max_filesize"])
        self.filesize_min_sizeunit_combobox.SetValue(self.FILESIZES[self.opt_manager.options["min_filesize_unit"]])
        self.filesize_max_sizeunit_combobox.SetValue(self.FILESIZES[self.opt_manager.options["max_filesize_unit"]])

        self._on_subtitles(None)

    def save_options(self):
        subs_choice = self.SUBS_CHOICES.index(self.subtitles_combobox.GetValue())
        if subs_choice == 1:
            self.opt_manager.options["write_subs"] = False
            self.opt_manager.options["write_all_subs"] = False
            self.opt_manager.options["write_auto_subs"] = True
        elif subs_choice == 2:
            self.opt_manager.options["write_subs"] = False
            self.opt_manager.options["write_all_subs"] = True
            self.opt_manager.options["write_auto_subs"] = False
        elif subs_choice == 3:
            self.opt_manager.options["write_subs"] = True
            self.opt_manager.options["write_all_subs"] = False
            self.opt_manager.options["write_auto_subs"] = False
        else:
            self.opt_manager.options["write_subs"] = False
            self.opt_manager.options["write_all_subs"] = False
            self.opt_manager.options["write_auto_subs"] = False

        self.opt_manager.options["subs_lang"] = self.SUBS_LANG[self.subtitles_lang_listbox.GetStringSelection()]
        self.opt_manager.options["embed_subs"] = self.embed_subs_checkbox.GetValue()
        self.opt_manager.options["playlist_start"] = self.playlist_start_spinctrl.GetValue()
        self.opt_manager.options["playlist_end"] = self.playlist_stop_spinctrl.GetValue()
        self.opt_manager.options["max_downloads"] = self.playlist_max_spinctrl.GetValue()
        self.opt_manager.options["min_filesize"] = self.filesize_min_spinctrl.GetValue()
        self.opt_manager.options["max_filesize"] = self.filesize_max_spinctrl.GetValue()
        self.opt_manager.options["min_filesize_unit"] = self.FILESIZES[self.filesize_min_sizeunit_combobox.GetValue()]
        self.opt_manager.options["max_filesize_unit"] = self.FILESIZES[self.filesize_max_sizeunit_combobox.GetValue()]


class AdvancedTab(TabPanel):

    TEXTCTRL_SIZE = (300, -1)

    def __init__(self, *args, **kwargs):
        super(AdvancedTab, self).__init__(*args, **kwargs)

        self.retries_label = self.crt_statictext(_("Retries"))
        self.retries_spinctrl = self.crt_spinctrl((1, 999))

        self.auth_label = self.crt_statictext(_("Authentication"))

        self.username_label = self.crt_statictext(_("Username"))
        self.username_textctrl = self.crt_textctrl()
        self.password_label = self.crt_statictext(_("Password"))
        self.password_textctrl = self.crt_textctrl(wx.TE_PASSWORD)
        self.video_pass_label = self.crt_statictext(_("Video password"))
        self.video_pass_textctrl = self.crt_textctrl(wx.TE_PASSWORD)

        self.network_label = self.crt_statictext(_("Network"))

        self.proxy_label = self.crt_statictext(_("Proxy"))
        self.proxy_textctrl = self.crt_textctrl()
        self.useragent_label = self.crt_statictext(_("User agent"))
        self.useragent_textctrl = self.crt_textctrl()
        self.referer_label = self.crt_statictext(_("Referer"))
        self.referer_textctrl = self.crt_textctrl()

        self.logging_label = self.crt_statictext(_("Logging"))

        self.enable_log_checkbox = self.crt_checkbox(_("Enable log"), self._on_enable_log)
        self.view_log_button = self.crt_button(_("View"), self._on_view)
        self.clear_log_button = self.crt_button(_("Clear"), self._on_clear)

        self._set_layout()

        if self.log_manager is None:
            self.view_log_button.Disable()
            self.clear_log_button.Disable()

    def _set_layout(self):
        main_sizer = wx.BoxSizer(wx.HORIZONTAL)
        vertical_sizer = wx.BoxSizer(wx.VERTICAL)

        # Set up retries box
        retries_sizer = wx.BoxSizer(wx.HORIZONTAL)
        retries_sizer.Add(self.retries_label, flag=wx.ALIGN_CENTER_VERTICAL)
        retries_sizer.AddSpacer((20, -1))
        retries_sizer.Add(self.retries_spinctrl)
        vertical_sizer.Add(retries_sizer, flag=wx.ALIGN_RIGHT | wx.TOP | wx.RIGHT, border=5)

        # Set up authentication box
        vertical_sizer.Add(self.auth_label, flag=wx.TOP, border=10)
        auth_sizer = wx.GridBagSizer(5, -1)

        auth_sizer.Add(self.username_label, (0, 0), flag=wx.ALIGN_CENTER_VERTICAL)
        auth_sizer.Add(self.username_textctrl, (0, 2))

        auth_sizer.Add(self.password_label, (1, 0), flag=wx.ALIGN_CENTER_VERTICAL)
        auth_sizer.Add(self.password_textctrl, (1, 2))

        auth_sizer.Add(self.video_pass_label, (2, 0), flag=wx.ALIGN_CENTER_VERTICAL)
        auth_sizer.Add(self.video_pass_textctrl, (2, 2))

        auth_sizer.AddGrowableCol(1)
        vertical_sizer.Add(auth_sizer, flag=wx.EXPAND | wx.ALL, border=5)

        # Set up network box
        vertical_sizer.Add(self.network_label, flag=wx.TOP, border=10)
        network_sizer = wx.GridBagSizer(5, -1)

        network_sizer.Add(self.proxy_label, (0, 0), flag=wx.ALIGN_CENTER_VERTICAL)
        network_sizer.Add(self.proxy_textctrl, (0, 2))

        network_sizer.Add(self.useragent_label, (1, 0), flag=wx.ALIGN_CENTER_VERTICAL)
        network_sizer.Add(self.useragent_textctrl, (1, 2))

        network_sizer.Add(self.referer_label, (2, 0), flag=wx.ALIGN_CENTER_VERTICAL)
        network_sizer.Add(self.referer_textctrl, (2, 2))

        network_sizer.AddGrowableCol(1)
        vertical_sizer.Add(network_sizer, flag=wx.EXPAND | wx.ALL, border=5)

        # Set up logging box
        vertical_sizer.Add(self.logging_label, flag=wx.TOP, border=10)

        logging_sizer = wx.BoxSizer(wx.HORIZONTAL)
        logging_sizer.Add(self.enable_log_checkbox)
        logging_sizer.AddSpacer((-1, -1), 1)
        logging_sizer.Add(self.view_log_button)
        logging_sizer.AddSpacer((5, -1))
        logging_sizer.Add(self.clear_log_button)

        vertical_sizer.Add(logging_sizer, flag=wx.EXPAND | wx.ALL, border=5)

        main_sizer.Add(vertical_sizer, 1, wx.EXPAND | wx.ALL, border=5)
        self.SetSizer(main_sizer)

    def _on_enable_log(self, event):
        """Event handler for the wx.EVT_CHECKBOX of the enable_log_checkbox."""
        wx.MessageBox(_("In order for the changes to take effect please restart {0}").format(__appname__),
                      _("Restart"),
                      wx.OK | wx.ICON_INFORMATION,
                      self)

    def _on_view(self, event):
        """Event handler for the wx.EVT_BUTTON of the view_log_button."""
        log_window = LogGUI(self)
        log_window.load(self.log_manager.log_file)
        log_window.Show()

    def _on_clear(self, event):
        """Event handler for the wx.EVT_BUTTON of the clear_log_button."""
        if self.log_manager is not None:
            self.log_manager.clear()

    def load_options(self):
        self.retries_spinctrl.SetValue(self.opt_manager.options["retries"])
        self.username_textctrl.SetValue(self.opt_manager.options["username"])
        self.password_textctrl.SetValue(self.opt_manager.options["password"])
        self.video_pass_textctrl.SetValue(self.opt_manager.options["video_password"])
        self.proxy_textctrl.SetValue(self.opt_manager.options["proxy"])
        self.useragent_textctrl.SetValue(self.opt_manager.options["user_agent"])
        self.referer_textctrl.SetValue(self.opt_manager.options["referer"])
        self.enable_log_checkbox.SetValue(self.opt_manager.options["enable_log"])

    def save_options(self):
        self.opt_manager.options["retries"] = self.retries_spinctrl.GetValue()
        self.opt_manager.options["username"] = self.username_textctrl.GetValue()
        self.opt_manager.options["password"] = self.password_textctrl.GetValue()
        self.opt_manager.options["video_password"] = self.video_pass_textctrl.GetValue()
        self.opt_manager.options["proxy"] = self.proxy_textctrl.GetValue()
        self.opt_manager.options["user_agent"] = self.useragent_textctrl.GetValue()
        self.opt_manager.options["referer"] = self.referer_textctrl.GetValue()
        self.opt_manager.options["enable_log"] = self.enable_log_checkbox.GetValue()


class ExtraTab(TabPanel):

    def __init__(self, *args, **kwargs):
        super(ExtraTab, self).__init__(*args, **kwargs)

        self.cmdline_args_label = self.crt_statictext(_("Youtube-dl command line options (e.g. --help)"))
        self.cmdline_args_textctrl = self.crt_textctrl(wx.TE_MULTILINE | wx.TE_LINEWRAP)

        self.extra_opts_label = self.crt_statictext(_("Extra options"))

        self.youtube_dl_debug_checkbox = self.crt_checkbox(_("Debug youtube-dl"))
        self.ignore_errors_checkbox = self.crt_checkbox(_("Ignore errors"))
        self.ignore_config_checkbox = self.crt_checkbox(_("Ignore youtube-dl config"))
        self.no_mtime_checkbox = self.crt_checkbox(_("No mtime"))
        self.native_hls_checkbox = self.crt_checkbox(_("Prefer native HLS"))

        self._set_layout()

    def _set_layout(self):
        main_sizer = wx.BoxSizer(wx.HORIZONTAL)
        vertical_sizer = wx.BoxSizer(wx.VERTICAL)

        vertical_sizer.Add(self.cmdline_args_label)
        vertical_sizer.Add(self.cmdline_args_textctrl, 1, wx.EXPAND | wx.ALL, border=5)

        vertical_sizer.Add(self.extra_opts_label, flag=wx.TOP, border=5)

        extra_opts_sizer = wx.WrapSizer()
        extra_opts_sizer.Add(self.youtube_dl_debug_checkbox)
        extra_opts_sizer.AddSpacer((5, -1))
        extra_opts_sizer.Add(self.ignore_errors_checkbox)
        extra_opts_sizer.AddSpacer((5, -1))
        extra_opts_sizer.Add(self.ignore_config_checkbox)
        extra_opts_sizer.AddSpacer((5, -1))
        extra_opts_sizer.Add(self.no_mtime_checkbox)
        extra_opts_sizer.AddSpacer((5, -1))
        extra_opts_sizer.Add(self.native_hls_checkbox)

        vertical_sizer.Add(extra_opts_sizer, flag=wx.ALL, border=5)

        main_sizer.Add(vertical_sizer, 1, wx.EXPAND | wx.ALL, border=5)
        self.SetSizer(main_sizer)

    def load_options(self):
        self.cmdline_args_textctrl.SetValue(self.opt_manager.options["cmd_args"])
        self.ignore_errors_checkbox.SetValue(self.opt_manager.options["ignore_errors"])
        self.youtube_dl_debug_checkbox.SetValue(self.opt_manager.options["youtube_dl_debug"])
        self.ignore_config_checkbox.SetValue(self.opt_manager.options["ignore_config"])
        self.native_hls_checkbox.SetValue(self.opt_manager.options["native_hls"])
        self.no_mtime_checkbox.SetValue(self.opt_manager.options["nomtime"])

    def save_options(self):
        self.opt_manager.options["cmd_args"] = self.cmdline_args_textctrl.GetValue()
        self.opt_manager.options["ignore_errors"] = self.ignore_errors_checkbox.GetValue()
        self.opt_manager.options["youtube_dl_debug"] = self.youtube_dl_debug_checkbox.GetValue()
        self.opt_manager.options["ignore_config"] = self.ignore_config_checkbox.GetValue()
        self.opt_manager.options["native_hls"] = self.native_hls_checkbox.GetValue()
        self.opt_manager.options["nomtime"] = self.no_mtime_checkbox.GetValue()


class LogGUI(wx.Frame):

    """Simple window for reading the STDERR.

    Attributes:
        TITLE (string): Frame title.
        FRAME_SIZE (tuple): Tuple that holds the frame size (width, height).

    Args:
        parent (wx.Window): Frame parent.

    """

    # REFACTOR move it on widgets module

    TITLE = _("Log Viewer")
    FRAME_SIZE = (750, 200)

    def __init__(self, parent=None):
        wx.Frame.__init__(self, parent, title=self.TITLE, size=self.FRAME_SIZE)

        panel = wx.Panel(self)

        self._text_area = wx.TextCtrl(
            panel,
            style=wx.TE_MULTILINE | wx.TE_READONLY | wx.HSCROLL
        )

        sizer = wx.BoxSizer()
        sizer.Add(self._text_area, 1, wx.EXPAND)
        panel.SetSizerAndFit(sizer)

    def load(self, filename):
        """Load file content on the text area. """
        if os_path_exists(filename):
            self._text_area.LoadFile(filename)<|MERGE_RESOLUTION|>--- conflicted
+++ resolved
@@ -270,12 +270,9 @@
     LOCALE_NAMES = twodict([
         ('ar_SA', 'Arabic'),
         ('en_US', 'English'),
-<<<<<<< HEAD
+        ('fr_FR', 'French'),
         ('it_IT', 'Italian'),
-=======
-        ('fr_FR', 'French'),
         ('ja_JP', 'Japanese'),
->>>>>>> 74f05d4d
         ('ko_KR', 'Korean'),
         ('pt_BR', 'Portuguese'),
         ('ru_RU', 'Russian'),
